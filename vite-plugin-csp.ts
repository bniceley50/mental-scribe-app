--- conflicted
+++ resolved
@@ -4,38 +4,10 @@
 
 export function cspPlugin(): Plugin {
   return {
-<<<<<<< HEAD
-    name: 'vite-plugin-csp',
-    transformIndexHtml: {
-      order: 'pre',
-      handler(html, ctx) {
-        // Only apply CSP in production builds
-        if (ctx.bundle) {
-          // SECURITY: Strict CSP without unsafe-inline or unsafe-eval
-          // This prevents XSS attacks by blocking inline scripts and eval()
-          const cspDirectives = [
-            "default-src 'self'",
-            // Allow scripts from self and Google Fonts only
-            "script-src 'self' https://fonts.googleapis.com https://cdnjs.cloudflare.com",
-            // Allow styles from self and Google Fonts (some inline styles needed for React components)
-            "style-src 'self' 'unsafe-inline' https://fonts.googleapis.com",
-            "font-src 'self' data: https://fonts.gstatic.com",
-            // Allow images from self, data URIs, and blob URIs (for file previews)
-            "img-src 'self' data: blob: https:",
-            // Allow connections to Supabase and AI gateway
-            "connect-src 'self' https://*.supabase.co wss://*.supabase.co https://ai.gateway.lovable.dev https://api.pwnedpasswords.com",
-            "frame-ancestors 'none'",
-            "base-uri 'self'",
-            "form-action 'self'",
-            "object-src 'none'",
-            "upgrade-insecure-requests"
-          ];
-=======
     name: 'vite-plugin-csp-strict',
     apply: 'build',
     transformIndexHtml(html) {
       const nonce = crypto.randomBytes(16).toString('base64');
->>>>>>> 353c911f
 
       const withNonces = html.replace(
         /<script(?![^>]*\bnonce=)([^>]*)>/g,
